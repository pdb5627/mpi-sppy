# This software is distributed under the 3-clause BSD License.
# APH
"""
TBD: dlw june 2020 look at this code in phbase:
            if spcomm is not None: 
                spcomm.sync_with_spokes()
                if spcomm.is_converged():
                    break    

"""


import numpy as np
import math
import re
import shutil
import collections
from pyutilib.misc.timing import TicTocTimer
import time
import logging
import datetime as dt
import mpi4py
import mpi4py.MPI as mpi
import pyomo.environ as pyo
from pyomo.opt import SolverFactory, SolverStatus, TerminationCondition
from pyomo.pysp.phutils import find_active_objective
import mpisppy.utils.listener_util.listener_util as listener_util
import mpisppy.phbase as ph_base  # factor some day...
import mpisppy.utils.sputils as sputils


fullcomm = mpi.COMM_WORLD
rank_global = fullcomm.Get_rank()


logging.basicConfig(level=logging.CRITICAL, # level=logging.CRITICAL, DEBUG
            format='(%(threadName)-10s) %(message)s',
            )


"""
Delete this comment block; dlw May 2019
- deal with "waiting out" a negative tau
"""

""" APH started by DLW, March 2019.
Based on "Algorithm 2: Asynchronous projective hedging (APH) -- Algorithm 1
specialize to the setup S1-S4" from 
"Asynchronous Projective Hedging for Stochastic Programming" 
http://www.optimization-online.org/DB_HTML/2018/10/6895.html
(note: there are therefore some notation changes from PySP1)
Note: we deviate from the paper's notation in the use of i and k
(i is used here as an arbitrary index, usually into the nonants at a node and
k is often used as the "key" (i.e., scenario name) for the local scenarios)
"""

class APH(ph_base.PHBase):  # ??????
    """
    Args:
        PHoptions (dict): PH options
        all_scenario_names (list): all scenario names
        scenario_creator (fct): returns a concrete model with special things
        scenario_denouement (fct): for post processing and reporting
        all_node_names (list of str): non-leaf node names
        cb_data (any): passed directly to the scenario callback

    Attributes (partial list):
        local_scenarios (dict of scenario objects): concrete models with 
              extra data, key is name
        comms (dict): keys are node names values are comm objects.
        scenario_name_to_rank (dict): all scenario names
        local_scenario_names (list): names of locals 
        current_solver_options (dict): from PHoptions; callbacks might change
        synchronizer (object): asynch listener management
        cb_data (any): passed directly to the scenario callback

    """
    def __init__(self,
                 PHoptions,
                 all_scenario_names,
                 scenario_creator,
                 scenario_denouement,
                 mpicomm=None,
                 all_nodenames=None,
                 cb_data=None,
                 PH_extensions=None, PH_extension_kwargs=None,
                 PH_converger=None, rho_setter=None):
        super().__init__(PHoptions,
                         all_scenario_names,
                         scenario_creator,
                         scenario_denouement,
                         mpicomm=mpicomm,
                         all_nodenames=all_nodenames,
                         cb_data=cb_data,
                         PH_extensions=PH_extensions,
                         PH_extension_kwargs=PH_extension_kwargs,
                         PH_converger=PH_converger,
                         rho_setter=rho_setter)

        self.phis = {} # phi values, indexed by scenario names
        self.tau_summand = 0  # place holder for iteration 1 reduce
        self.phi_summand = 0
        self.global_tau = 0
        self.global_phi = 0
        self.global_punorm = 0 # ... may be out of date...
        self.global_pvnorm = 0
        self.global_pwnorm = 0
        self.global_pznorm = 0
        self.local_pwnorm = 0
        self.local_pznorm = 0
        self.conv = None
<<<<<<< HEAD
        self.APHgamma = 1 if "APHgamma" not in PHoptions\
                        else PHoptions["APHgamma"]
        assert(self.APHgamma > 0)
        # TBD: use a property decorator for nu to enforce 0 < nu < 2
        self.nu = 1 # might be changed dynamically by an extension
        if "APHnu" in PHoptions:
            self.nu = PHoptions["APHnu"]
        assert 0 < self.nu and self.nu < 2
        self.dispatchrecord = dict()   # for local subproblems
=======
        self.use_lag = False
>>>>>>> 7ba856c4

    #============================
    def setup_Lens(self):
        """ We need to know the lengths of c-style vectors for listener_util
        """
        self.Lens = collections.OrderedDict({"FirstReduce": {},
                                            "SecondReduce": {}})

        for sname, scenario in self.local_scenarios.items():
            for node in scenario._PySPnode_list:
                self.Lens["FirstReduce"][node.name] \
                    = 3 * len(node.nonant_vardata_list)
                self.Lens["SecondReduce"][node.name] = 0 # only use root?
        self.Lens["FirstReduce"]["ROOT"] += self.n_proc  # for time of update
        # tau, phi, punorm, pvnorm, pwnorm, pznorm, secs
        self.Lens["SecondReduce"]["ROOT"] += 6 + self.n_proc 


    #============================
    def setup_dispatchrecord(self):
        # Start with a small number for iteration to randomize fist dispatch.
        for sname in self.local_subproblems:
            r = np.random.rand()                                                
            self.dispatchrecord[sname] = [(r,0)]


    #============================
    def Update_y(self, verbose):
        # compute the new y (or set to zero if it is iter 1)
        # iter 1 is iter 0 post-solves when seen from the paper
                       
        if self._PHIter != 1:
            for k,s in self.local_scenarios.items():
                for (ndn,i), xvar in s._nonant_indexes.items():
                    # pyo.value vs. _value ??
                    xzdiff = xvar._value \
                            - s._zs[(ndn,i)]._value
                    s._ys[(ndn,i)]._value = pyo.value(s._Ws[(ndn,i)]) \
                                          + pyo.value(s._PHrho[(ndn,i)]) \
                                          * xzdiff
                    if verbose and self.rank == self.rank0:
                        print ("node, scen, var, y", ndn, k,
                               self.rank, xvar.name,
                               pyo.value(s._ys[(ndn,i)]))
        else:
            for k,s in self.local_scenarios.items():
                for (ndn,i), xvar in s._nonant_indexes.items():
                    s._ys[(ndn,i)]._value = 0
            if verbose and self.rank == self.rank0:
                print ("All y=0 for iter1")


    #============================
    def compute_phis_summand(self):
        # update phis, return summand
        summand = 0.0
        for k,s in self.local_scenarios.items():
            self.phis[k] = 0.0
            for (ndn,i), xvar in s._nonant_indexes.items():
                self.phis[k] += (pyo.value(s._zs[(ndn,i)]) - xvar._value) \
                    *(pyo.value(s._Ws[(ndn,i)]) - pyo.value(s._ys[(ndn,i)]))
            self.phis[k] *= pyo.value(s.PySP_prob)
            summand += self.phis[k]
        return summand

    #============================***********=========
    def listener_side_gig(self, synchro):
        """ Called by the listener after the first reduce.
        First, see if there are enough xbar contributions to proceed.
        If there are, then compute tau and phi.
        NOTE: it gets the synchronizer as an arg but self already has it.
        [WIP]
        We are going to disable the side_gig on self if we
        updated tau and phi.
        Massive side-effects: e.g., update xbar etc.

        Iter 1 (iter 0) in the paper is special: the v := u, which is a little
        complicated because we only compute y-bar.        

        """
        # This does unsafe things, so it can only be called when the worker is
        # in a tight loop that respects the data lock.

        verbose = self.PHoptions["verbose"]
        # See if we have enough xbars to proceed (need not be perfect)
        xbarin = 0 # count ranks (close enough to be a proxy for scenarios)
        self.synchronizer._unsafe_get_global_data("FirstReduce",
                                                  self.node_concats)
        self.synchronizer._unsafe_get_global_data("SecondReduce",
                                                  self.node_concats)
        # last_phi_tau_update_time
        lptut =  np.max(self.node_concats["SecondReduce"]["ROOT"][6:])
        logging.debug('enter side gig, last phi update={}'.format(lptut))
        for cr in range(self.n_proc):
            backdist = self.n_proc - cr
            logging.debug('*side_gig* cr {} on rank {} time {}'.\
                format(cr, self.rank,
                    self.node_concats["FirstReduce"]["ROOT"][-backdist]))
            if  self.node_concats["FirstReduce"]["ROOT"][-backdist] \
                >= lptut:
                xbarin += 1
        if xbarin/self.n_proc < self.PHoptions["async_frac_needed"]:
            logging.debug('   not enough on rank {}'.format(self.rank))
            # We have not really "done" the side gig.
            return

        # If we are still here, we have enough to do the calculations
        logging.debug('   good to go on rank {}'.format(self.rank))
        if verbose and self.rank == self.rank0:
            print ("(%d)" % xbarin)
            
        # set the xbar, xsqbar, and ybar in all the scenarios
        for k,s in self.local_scenarios.items():
            nlens = s._PySP_nlens        
            for (ndn,i) in s._nonant_indexes:
                s._xbars[(ndn,i)]._value \
                    = self.node_concats["FirstReduce"][ndn][i]
                s._xsqbars[(ndn,i)]._value \
                    = self.node_concats["FirstReduce"][ndn][nlens[ndn]+i]
                s._ybars[(ndn,i)]._value \
                    = self.node_concats["FirstReduce"][ndn][2*nlens[ndn]+i]

                if verbose and self.rank == self.rank0:
                    print ("rank, scen, node, var, xbar:",
                           self.rank,k,ndn,s._nonant_indexes[ndn,i].name,
                           pyo.value(s._xbars[(ndn,i)]))

        # There is one tau_summand for the rank; global_tau is out of date when
        # we get here because we could not compute it until the averages were.
        # vk is just going to be ybar directly
        if not hasattr(self, "uk"):
            self.uk = {} # indexed by sname and nonant index [sname][(ndn,i)]
        self.local_punorm = 0  # local summand for probability weighted norm
        self.local_pvnorm = 0
        new_tau_summand = 0  # for this rank
        for sname,s in self.local_scenarios.items():
            scen_unorm = 0.0
            scen_vnorm = 0.0
            if sname not in self.uk:
                self.uk[sname] = {}
            nlens = s._PySP_nlens        
            for (ndn,i), xvar in s._nonant_indexes.items():
                self.uk[sname][(ndn,i)] = xvar._value \
                                          - pyo.value(s._xbars[(ndn,i)])
                # compute the unorm and vnorm
                scen_unorm += self.uk[sname][(ndn,i)] \
                              * self.uk[sname][(ndn,i)]
                scen_vnorm += pyo.value(s._ybars[(ndn,i)]) \
                              * pyo.value(s._ybars[(ndn,i)])
            self.local_punorm += pyo.value(s.PySP_prob) * scen_unorm
            self.local_pvnorm += pyo.value(s.PySP_prob) * scen_vnorm
            new_tau_summand += pyo.value(s.PySP_prob) \
                               * (scen_unorm + scen_vnorm/self.APHgamma)
                

            
        # tauk is the expecation of the sum sum of squares; update for this calc
        logging.debug('  in side-gig, old global_tau={}'.format(self.global_tau))
        logging.debug('  in side-gig, old summand={}'.format(self.tau_summand))
        logging.debug('  in side-gig, new summand={}'.format(new_tau_summand))
        self.global_tau = self.global_tau - self.tau_summand + new_tau_summand
        self.tau_summand = new_tau_summand # make available for the next reduce
        logging.debug('  in side-gig, new global_tau={}'.format(self.global_tau))

        # now we can get the local contribution to the phi_sum 
        if self.global_tau <= 0:
            logging.debug('  *** Negative tau={} on rank {}'\
                          .format(self.global_tau, self.rank))
        self.phi_summand = self.compute_phis_summand()

        # prepare for the reduction that will take place after this side-gig
        self.local_concats["SecondReduce"]["ROOT"][0] = self.tau_summand
        self.local_concats["SecondReduce"]["ROOT"][1] = self.phi_summand
        self.local_concats["SecondReduce"]["ROOT"][2] = self.local_punorm
        self.local_concats["SecondReduce"]["ROOT"][3] = self.local_pvnorm
        self.local_concats["SecondReduce"]["ROOT"][4] = self.local_pwnorm
        self.local_concats["SecondReduce"]["ROOT"][5] = self.local_pznorm
        # we have updated our summands and the listener will do a reduction
        secs_so_far = (dt.datetime.now() - self.startdt).total_seconds()
        # Put in a time only for this rank, so the "sum" is really a report
        self.local_concats["SecondReduce"]["ROOT"][6+self.rank] = secs_so_far
        # This is run by the listener, so don't tell the worker you have done
        # it until you are sure you have.
        self.synchronizer._unsafe_put_local_data("SecondReduce",
                                                 self.local_concats)
        self.synchronizer.enable_side_gig = False  # we did it
        logging.debug(' exit side_gid on rank {}'.format(self.rank))
        
    #============================
    def Compute_Averages(self, verbose=False):
        """Gather ybar, xbar and x squared bar for each node 
           and also distribute the values back to the scenarios.
           Compute the tau summand from self and distribute back tauk
           (tau_k is a scalar and special with respect to synchronizing).
           Compute the phi summand and reduce it.

        Args:
          verbose (boolean): verbose output

        note: this is a long routine because we need a reduce before
              we can do more calcs that need another reduce and I want
              to keep the reduce calls together.
        NOTE: see compute_xbar for more notes.
        note: DLW: think about multi-stage harder (March 2019); e.g. tau and phi

        """
        if not hasattr(self, "local_concats"):
            nodenames = [] # avoid repeated work
            self.local_concats = {"FirstReduce": {}, # keys are tree node names
                             "SecondReduce": {}}
            self.node_concats = {"FirstReduce": {}, # concat of xbar and xsqbar
                             "SecondReduce": {}} 

            # accumulate & concatenate all local contributions before the reduce

            # create the c-style storage for the concats
            for k,s in self.local_scenarios.items():
                nlens = s._PySP_nlens        
                for node in s._PySPnode_list:
                    if node.name not in nodenames:
                        ndn = node.name
                        nodenames.append(ndn)
                        mylen = self.Lens["FirstReduce"][ndn]
                        self.local_concats["FirstReduce"][ndn]\
                            = np.zeros(mylen, dtype='d')
                        self.node_concats["FirstReduce"][ndn]\
                            = np.zeros(mylen, dtype='d')
            # second reduce is tau and phi
            mylen = self.Lens["SecondReduce"]["ROOT"]
            self.local_concats["SecondReduce"]["ROOT"]\
                = np.zeros(mylen, dtype='d') 
            self.node_concats["SecondReduce"]["ROOT"]\
                = np.zeros(mylen, dtype='d')
        else: # concats are here, just zero them out. 
            """ delete this comment block after sept 2020:
            DLW Aug 2020: why zero?
            We zero them so we can use an accumulator in the next loop and
              that seems to be OK.
            """
            nodenames = []
            for k,s in self.local_scenarios.items():
                nlens = s._PySP_nlens        
                for node in s._PySPnode_list:
                    if node.name not in nodenames:
                        ndn = node.name
                        nodenames.append(ndn)
                        self.local_concats["FirstReduce"][ndn].fill(0)
                        self.node_concats["FirstReduce"][ndn].fill(0)                    
            self.local_concats["SecondReduce"]["ROOT"].fill(0)
            self.node_concats["SecondReduce"]["ROOT"].fill(0)

        # Compute the locals and concat them for the first reduce.
        # We don't need to lock here because the direct buffers are only accessed
        # by compute_global_data.
        for k,s in self.local_scenarios.items():
            nlens = s._PySP_nlens        
            for node in s._PySPnode_list:
                ndn = node.name
                for i in range(nlens[node.name]):
                    v_value = node.nonant_vardata_list[i]._value
                    self.local_concats["FirstReduce"][node.name][i] += \
                        (s.PySP_prob / node.cond_prob) * v_value                 
                    logging.debug("  rank= {} scen={}, i={}, v_value={}".\
                                  format(rank_global, k, i, v_value))
                    self.local_concats["FirstReduce"][node.name][nlens[ndn]+i]\
                        += (s.PySP_prob / node.cond_prob) * v_value * v_value
                    self.local_concats["FirstReduce"][node.name][2*nlens[ndn]+i]\
                        += (s.PySP_prob / node.cond_prob) \
                           * pyo.value(s._ys[(node.name,i)])

        # record the time
        secs_sofar = (dt.datetime.now() - self.startdt).total_seconds()
        # only this rank puts a time for this rank, so the sum is a report
        self.local_concats["FirstReduce"]["ROOT"][3*nlens["ROOT"]+self.rank] \
            = secs_sofar
        logging.debug('Compute_Averages at secs_sofar {} on rank {}'\
                      .format(secs_sofar, self.rank))
                    
        self.synchronizer.compute_global_data(self.local_concats,
                                              self.node_concats,
                                              enable_side_gig = True,
                                              rednames = ["FirstReduce"],
                                              keep_up = True)
        # The lock is something to worry about here.
        while self.synchronizer.global_quitting == 0 \
              and self.synchronizer.enable_side_gig:
            # Other ranks could be reporting, so keep looking for them.
            self.synchronizer.compute_global_data(self.local_concats,
                                                  self.node_concats)
            if not self.synchronizer.enable_side_gig:
                logging.debug(' did side gig break on rank {}'.format(self.rank))
                break
            else:
                logging.debug('   gig wait sleep on rank {}'.format(self.rank))
                if verbose and self.rank == self.rank0:
                    print ('s'),
                time.sleep(self.PHoptions["async_sleep_secs"])

        # (if the listener still has the lock, compute_global_will wait for it)
        self.synchronizer.compute_global_data(self.local_concats,
                                              self.node_concats)
        # We  assign the global xbar, etc. as side-effect in the side gig, btw
        self.global_tau = self.node_concats["SecondReduce"]["ROOT"][0]
        self.global_phi = self.node_concats["SecondReduce"]["ROOT"][1]
        self.global_punorm = self.node_concats["SecondReduce"]["ROOT"][2]
        self.global_pvnorm = self.node_concats["SecondReduce"]["ROOT"][3]
        self.global_pwnorm = self.node_concats["SecondReduce"]["ROOT"][4]
        self.global_pznorm = self.node_concats["SecondReduce"]["ROOT"][5]

        logging.debug('Assigned global tau {} and phi {} on rank {}'\
                      .format(self.global_tau, self.global_phi, self.rank))
 
    #============================
    def Update_theta_zw(self, verbose):
        """
        Compute and store theta, then update z and w and update
        the probability weighted norms.
        """
        if self.global_tau <= 0:
            logging.debug('|tau {}, rank {}'.format(self.global_tau, self.rank))
            self.theta = 0   
        elif self.global_phi <= 0:
            logging.debug('|phi {}, rank {}'.format(self.global_phi, self.rank))
            self.theta = 0
        else:
            self.theta = self.global_phi * self.nu / self.global_tau
        logging.debug('Iter {} assigned theta {} on rank {}'\
                      .format(self._PHIter, self.theta, self.rank))

        oldpw = self.local_pwnorm
        oldpz = self.local_pznorm
        self.local_pwnorm = 0
        self.local_pznorm = 0
        # v is just ybar
        for k,s in self.local_scenarios.items():
            probs = pyo.value(s.PySP_prob)
            for (ndn, i) in s._nonant_indexes:
                Wupdate = self.theta * self.uk[k][(ndn,i)]
                Ws = pyo.value(s._Ws[(ndn,i)]) + Wupdate
                s._Ws[(ndn,i)] = Ws 
                self.local_pwnorm += probs * Ws * Ws
                # iter 1 is iter 0 post-solves when seen from the paper
                if self._PHIter != 1:
                    zs = pyo.value(s._zs[(ndn,i)])\
                     + self.theta * pyo.value(s._ybars[(ndn,i)])/self.APHgamma
                else:
                     zs = pyo.value(s._xbars[(ndn,i)])
                s._zs[(ndn,i)] = zs 
                self.local_pznorm += probs * zs * zs
                logging.debug("rank={}, scen={}, i={}, Ws={}, zs={}".\
                              format(rank_global, k, i, Ws, zs))
        # ? so they will be there next time? (we really need a third reduction)
        self.local_concats["SecondReduce"]["ROOT"][4] = self.local_pwnorm
        self.local_concats["SecondReduce"]["ROOT"][5] = self.local_pznorm
        # The values we just computed can't be in the global yet, so update here
        self.global_pwnorm += (self.local_pwnorm - oldpw)
        self.global_pznorm += (self.local_pznorm - oldpz)
                
    #============================
    def Compute_Convergence(self, verbose=False):
        """
        The convergence metric is the sqrt of the sum of
        probability weighted unorm scaled by the probability weighted w norm
        probability weighted vnorm scaled by the probability weighted z norm
 
        Returns:
            update self.conv if appropriate
        """
        # dlw to dlw, April 2019: wnorm and znorm are in update_zw;
        # the u and v should be in the side gig.
        # you need a reduction on all the norms!!

        if self.global_pwnorm > 0 and self.global_pznorm > 0:
            self.conv = math.sqrt(self.global_punorm / self.global_pwnorm \
                                  + self.global_pvnorm / self.global_pznorm)
        logging.debug('self.conv={} self.global_punorm={} self.global_pwnorm={} self.global_pvnorm={} self.global_pznorm={})'\
                      .format(self.conv, self.global_punorm, self.global_pwnorm, self.global_pvnorm, self.global_pznorm))
        # allow a PH converger, mainly for mpisspy to get xhat from a wheel conv
        # It probably cannot get a lower bound or even try to
        if hasattr(self, "PH_conobject") and self.PH_convobject is not None:
            phc = self.PH_convobject(self, self.rank, self.n_proc)
            logging.debug("PH converger called (returned {})".format(phc))

    
    #====================================================================
    def APH_solve_loop(self, solver_options=None,
                       use_scenarios_not_subproblems=False,
                       dtiming=False,
                       gripe=False,
                       disable_pyomo_signal_handling=False,
                       tee=False,
                       verbose=False,
                       dispatch_frac=1):
        """See phbase.solve_loop. Loop over self.local_subproblems and solve
            them in a manner dicated by the arguments. In addition to
            changing the Var values in the scenarios, update
            _PySP_feas_indictor for each.

        Args:
            solver_options (dict or None): the scenario solver options
            use_scenarios_not_subproblems (boolean): for use by bounds
            dtiming (boolean): indicates that timing should be reported
            gripe (boolean): output a message if a solve fails
            disable_pyomo_signal_handling (boolean): set to true for asynch, 
                                                     ignored for persistent solvers.
            tee (boolean): show solver output to screen if possible
            verbose (boolean): indicates verbose output
            dispatch_frac (float): fraction to send out for solution based on phi
        """
        #==========
        def _vb(msg): 
            if verbose and self.rank == self.rank0:
                print ("(rank0) " + msg)
        _vb("Entering solve_loop function.")


        #==========
        def _best_phis():
            # for dispatch based on phi
            # note that when there is no bundling, scenarios are subproblems
            # {k: v for k, v in sorted(x.items(), key=lambda item: item[1])}
            if use_scenarios_not_subproblems:
                s_source = self.local_scenarios
                phidict = self.phis
            else:
                s_source = self.local_subproblems
                if not self.bundling:
                    phidict = self.phis
                else:
                    phidict = {k: self.phis[self.local_subproblems[k].scen_list[0]] for k in s_source.keys()}
            # dict(sorted(phidict.items(), key=lambda item: item[1]))
            sortedbyphi = {k: v for k, v in sorted(phidict.items(), key=lambda item: item[1])}
            ###for k,p in sortedbyphi.items():
            ###print("rank={}, k={}, sortedbyphi[k]={}".format(rank_global, k, p))

            return s_source, sortedbyphi


        #========
        def _dispatch_list(scnt):
            # Return the entire source dict and list of scnt (subproblems,phi) 
            # pairs for dispatch.
            retval = list()  # the list to return
            s_source, sortedbyphi = _best_phis()
            i = 0
            for k,p in sortedbyphi.items():
                if p < 0:
                    retval.append((k,p))
                    i += 1
                    if i >= scnt:
                        logging.debug("Dispatch list w/neg phi after {}/{} (frac needed={})".\
                                      format(i, len(sortedbyphi), dispatch_frac))
                        return s_source, retval

            # If we are still here, there were not enough w/negative phi values.
            if i == 0 and self.nu == 1.0 and self._PHIter > 1:
                print(f"WARNING: no negative phi on rank {self.rank}")
            # Use phi as  tie-breaker (sort by the most recent dispatch tuple)
            sortedbyI = {k: v for k, v in sorted(self.dispatchrecord.items(), 
                                                 key=lambda item: item[1][-1])}
            for k,t in sortedbyI.items():
                if k in retval:
                    continue
                retval.append((k, sortedbyphi[k]))  # sname, phi
                i += 1
                if i >= scnt:
                    logging.debug("Dispatch list complete after {}/{} (frac needed={})".\
                                  format(i, len(sortedbyphi), dispatch_frac))
                    break
            print("debug dispatch list=",retval)
            return s_source, retval


        # body of fct starts hare
        logging.debug("  early APH solve_loop for rank={}".format(self.rank))

        scnt = max(1, len(self.dispatchrecord) * dispatch_frac)
        s_source, dlist = _dispatch_list(scnt)
        for dguy in dlist:
            k = dguy[0]   # name of who to dispatch
            p = dguy[1]   # phi
            s = s_source[k]
            self.dispatchrecord[k].append((self._PHIter, p))
            logging.debug("  in APH solve_loop rank={}, k={}, phi={}".\
                          format(self.rank, k, p))
            pyomo_solve_time = self.solve_one(solver_options, k, s,
                                              dtiming=dtiming,
                                              verbose=verbose,
                                              tee=tee,
                                              gripe=gripe,
                disable_pyomo_signal_handling=disable_pyomo_signal_handling
            )

        if dtiming:
            all_pyomo_solve_times = self.mpicomm.gather(pyomo_solve_time, root=0)
            if self.rank == self.rank0:
                print("Pyomo solve times (seconds):")
                print("\tmin=%4.2f mean=%4.2f max=%4.2f" %
                      (np.min(all_pyomo_solve_times),
                      np.mean(all_pyomo_solve_times),
                      np.max(all_pyomo_solve_times)))


    #====================================================================
    def APH_iterk(self, spcomm):
        """ Loop for the main iterations (called by synchronizer).

        Args:
        spcomm (SPCommunitator object): to communicate intra and inter

        Updates: 
            self.conv (): APH convergence

        """
        logging.debug('==== enter iterk on rank {}'.format(self.rank))
        verbose = self.PHoptions["verbose"]
        have_extensions = self.PH_extensions is not None
        # put dispatch_frac on the object so extensions can modify it
        self.dispatch_frac = self.PHoptions["dispatch_frac"]\
                             if "dispatch_frac" in self.PHoptions else 1

        have_converger = self.PH_converger is not None
        dprogress = self.PHoptions["display_progress"]
        dtiming = self.PHoptions["display_timing"] 
        self.conv = None
        # The notion of an iteration is unclear
        # we enter after the iteration 0 solves, so do updates first
        for self._PHIter in range(1, self.PHoptions["PHIterLimit"]+1):
            if self.synchronizer.global_quitting:
                break
            iteration_start_time = time.time()

            if dprogress and self.rank == self.rank0:
                print("")
                print ("Initiating APH Iteration",self._PHIter)
                print("")

            self.Update_y(verbose)
            # Compute xbar, etc
            logging.debug('pre Compute_Averages on rank {}'.format(self.rank))
            self.Compute_Averages(verbose)
            logging.debug('post Compute_Averages on rank {}'.format(self.rank))
            if self.global_tau <= 0:
                logging.debug('***tau is 0 on rank {}'.format(self.rank))

            # Apr 2019 dlw: If you want the convergence crit. to be up to date,
            # do this as a listener side-gig and add another reduction.
            self.Update_theta_zw(verbose)
            self.Compute_Convergence()  # updates conv
            phisum = self.compute_phis_summand() # post-step phis for dispatch
            logging.debug('phisum={} after step on {}'.format(phisum, self.rank))

            # ORed checks for convergence
            if spcomm is not None and type(spcomm) is not mpi4py.MPI.Intracomm:
                spcomm.sync_with_spokes()
                logging.debug('post sync_with_spokes on rank {}'.format(self.rank))
                if spcomm.is_converged():
                    break    
            if have_converger:
                if self.convobject.is_converged():
                    converged = True
                    if self.rank == self.rank0:
                        print("User-supplied converger determined termination criterion reached")
                    break
            
            # slight divergence from PH, where mid-iter is before conv
            if have_extensions:
                self.extobject.miditer()
            
            teeme = ("tee-rank0-solves" in self.PHoptions) \
                 and (self.PHoptions["tee-rank0-solves"] == True)
            # Let the solve loop deal with persistent solvers & signal handling
            # Aug2020 switch to a partial loop xxxxx maybe that is enough.....
            # Aug2020 ... at least you would get dispatch
            if self._PHIter == 1:
                savefrac = self.dispatch_frac
                self.dispatch_frac = 1   # to get a decent w for everyone
            logging.debug('pre APH_solve_loop on rank {}'.format(self.rank))
            self.APH_solve_loop(solver_options = \
                                self.current_solver_options,
                                dtiming=dtiming,
                                gripe=True,
                                disable_pyomo_signal_handling=True,
                                tee=teeme,
                                verbose=verbose,
                                dispatch_frac=self.dispatch_frac)

            logging.debug('post APH_solve_loop on rank {}'.format(self.rank))
            if self._PHIter == 1:
                 self.dispatch_frac = savefrac
            if have_extensions:
                self.extobject.enditer()

            if dprogress and self.rank == self.rank0:
                print("")
                print("After APH Iteration",self._PHIter)
                print("Convergence Metric=",self.conv)
                print("Iteration time: %6.2f" \
                      % (time.time() - iteration_start_time))
                print("Elapsed time:   %6.2f" \
                      % (dt.datetime.now() - self.startdt).total_seconds())

        logging.debug('Setting synchronizer.quitting on rank %d' % self.rank)
        self.synchronizer.quitting = 1

    #====================================================================
    def APH_main(self, spcomm=None):

        """Execute the APH algorithm.
        Args:
            spcomm (SPCommunitator object): for intra or inter communications

        Returns:
            conv, Eobj, trivial_bound: 
                        The first two CANNOT BE EASILY INTERPRETED. 
                        Eobj is the expected,  weighted objective with 
                        proximal term. It is not directly useful.
                        The trivial bound is computed after iter 0
        NOTE:
            You need an xhat finder either in denoument or in an extension.
        """
        # Prep needs to be before iter 0 for bundling
        # (It could be split up)
        self.PH_Prep(attach_duals=False, attach_prox=False)

        # Begin APH-specific Prep
        for sname, scenario in self.local_scenarios.items():    
            # ys is plural of y
            scenario._ys = pyo.Param(scenario._nonant_indexes.keys(),
                                     initialize = 0.0,
                                     mutable = True)
            scenario._ybars = pyo.Param(scenario._nonant_indexes.keys(),
                                        initialize = 0.0,
                                        mutable = True)
            scenario._zs = pyo.Param(scenario._nonant_indexes.keys(),
                                     initialize = 0.0,
                                     mutable = True)
            # lag: we will support lagging back only to the last solve
            # IMPORTANT: pyomo does not support a second reference so no:
            # scenario._zs_touse = scenario._zs
            
            if self.use_lag:
                scenario._zs_touse = pyo.Param(scenario._nonant_indexes.keys(),
                                         initialize = 0.0,
                                         mutable = True)
                scenario._Ws_touse = pyo.Param(scenario._nonant_indexes.keys(),
                                         initialize = 0.0,
                                         mutable = True)
                
            objfct = find_active_objective(scenario, True)
                
            if self.use_lag:
                for (ndn,i), xvar in scenario._nonant_indexes.items():
                    # proximal term
                    objfct.expr +=  scenario._PHprox_on[(ndn,i)] * \
                        (scenario._PHrho[(ndn,i)] /2.0) * \
                        (xvar - scenario._zs_touse[(ndn,i)]) * \
                        (xvar - scenario._zs_touse[(ndn,i)])
                    # W term
                    scenario._PHW_on[ndn_i] * scenario._Ws_touse[ndn_i] * xvar
            else:
                for (ndn,i), xvar in scenario._nonant_indexes.items():
                    # proximal term
                    objfct.expr +=  scenario._PHprox_on[(ndn,i)] * \
                        (scenario._PHrho[(ndn,i)] /2.0) * \
                        (xvar - scenario._zs[(ndn,i)]) * \
                        (xvar - scenario._zs[(ndn,i)])
                    # W term
                    scenario._PHW_on[ndn,i] * scenario._Ws[ndn,i] * xvar

        # End APH-specific Prep
        
        self.subproblem_creation(self.PHoptions["verbose"])

        trivial_bound = self.Iter0()

        self.setup_Lens()
        self.setup_dispatchrecord()

        sleep_secs = self.PHoptions["async_sleep_secs"]

        lkwargs = None  # nothing beyond synchro
        listener_gigs = {"FirstReduce": (self.listener_side_gig, lkwargs),
                         "SecondReduce": None}
        self.synchronizer = listener_util.Synchronizer(comms = self.comms,
                                                    Lens = self.Lens,
                                                    work_fct = self.APH_iterk,
                                                    rank = self.rank,
                                                    sleep_secs = sleep_secs,
                                                    asynch = True,
                                                    listener_gigs = listener_gigs)
        args = [spcomm] if spcomm is not None else [fullcomm]
        kwargs = None  # {"PH_extensions": PH_extensions}
        self.synchronizer.run(args, kwargs)

        Eobj = self.post_loops()

        print("Debug: here's the dispatch record")
        for k,v in self.dispatchrecord.items():
            print(k, v)
            print()
        print("End dispatch record")

        return self.conv, Eobj, trivial_bound

#************************************************************
if __name__ == "__main__":
    # hardwired by dlw for debugging
    import mpisppy.examples.farmer.farmer as refmodel

    PHopt = {}
    PHopt["asynchronousPH"] = False # APH is *projective* and always APH
    PHopt["solvername"] = "cplex"
    PHopt["PHIterLimit"] = 5
    PHopt["defaultPHrho"] = 1
    PHopt["APHgamma"] = 1
    PHopt["convthresh"] = 0.001
    PHopt["verbose"] = True
    PHopt["display_timing"] = True
    PHopt["display_progress"] = True
    # one way to set up options (never mind that this is not a MIP)
    PHopt["iter0_solver_options"] = sputils.option_string_to_dict("mipgap=0.01")
    # another way
    PHopt["iterk_solver_options"] = {"mipgap": 0.001}

    ScenCount = 3
    cb_data={'use_integer': False, "CropsMult": 1}
    all_scenario_names = list()
    for sn in range(ScenCount):
        all_scenario_names.append("scen"+str(sn))
    # end hardwire

    scenario_creator = refmodel.scenario_creator
    scenario_denouement = refmodel.scenario_denouement

    PHopt["async_frac_needed"] = 0.5
    PHopt["async_sleep_secs"] = 0.5
    aph = APH(PHopt, all_scenario_names, scenario_creator, scenario_denouement,
              cb_data=cb_data)


    """
    import xhatlooper
    PHopt["xhat_looper_options"] =  {"xhat_solver_options":\
                                     PHopt["iterk_solver_options"],
                                     "scen_limit": 3,
                                     "csvname": "looper.csv"}
    """
    conv, obj, bnd = aph.APH_main()

    if aph.rank == aph.rank0:
        print ("E[obj] for converged solution (probably NOT non-anticipative)",
               obj)

    dopts = sputils.option_string_to_dict("mipgap=0.001")
    objbound = aph.post_solve_bound(solver_options=dopts, verbose=False)
    if (aph.rank == aph.rank0):
        print ("**** Lagrangian objective function bound=",objbound)
        print ("(probably converged way too early, BTW)")<|MERGE_RESOLUTION|>--- conflicted
+++ resolved
@@ -109,7 +109,6 @@
         self.local_pwnorm = 0
         self.local_pznorm = 0
         self.conv = None
-<<<<<<< HEAD
         self.APHgamma = 1 if "APHgamma" not in PHoptions\
                         else PHoptions["APHgamma"]
         assert(self.APHgamma > 0)
@@ -119,9 +118,8 @@
             self.nu = PHoptions["APHnu"]
         assert 0 < self.nu and self.nu < 2
         self.dispatchrecord = dict()   # for local subproblems
-=======
+
         self.use_lag = False
->>>>>>> 7ba856c4
 
     #============================
     def setup_Lens(self):
