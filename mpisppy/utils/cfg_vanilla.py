# Copyright 2020 by B. Knueven, D. Mildebrath, C. Muir, J-P Watson, and D.L. Woodruff
# This software is distributed under the 3-clause BSD License.
""" **** cfg version of vanilla that uses the Pyomo configuration system
    Plain versions of dictionaries that can be modified for each example as needed.
    ASSUME the corresponding args have been set up.
    IDIOM: we feel free to have unused dictionary entries."""

import copy

# Hub and spoke SPBase classes
from mpisppy.phbase import PHBase
from mpisppy.opt.ph import PH
from mpisppy.opt.aph import APH
from mpisppy.opt.lshaped import LShapedMethod
from mpisppy.fwph.fwph import FWPH
from mpisppy.utils.xhat_eval import Xhat_Eval
import mpisppy.utils.sputils as sputils
from mpisppy.cylinders.fwph_spoke import FrankWolfeOuterBound
from mpisppy.cylinders.lagrangian_bounder import LagrangianOuterBound
from mpisppy.cylinders.lagranger_bounder import LagrangerOuterBound
from mpisppy.cylinders.xhatlooper_bounder import XhatLooperInnerBound
from mpisppy.cylinders.xhatspecific_bounder import XhatSpecificInnerBound
from mpisppy.cylinders.xhatshufflelooper_bounder import XhatShuffleInnerBound
from mpisppy.cylinders.lshaped_bounder import XhatLShapedInnerBound
from mpisppy.cylinders.slam_heuristic import SlamMaxHeuristic, SlamMinHeuristic
from mpisppy.cylinders.cross_scen_spoke import CrossScenarioCutSpoke
from mpisppy.cylinders.cross_scen_hub import CrossScenarioHub
from mpisppy.cylinders.hub import PHHub
from mpisppy.cylinders.hub import APHHub
from mpisppy.extensions.extension import MultiExtension
from mpisppy.extensions.fixer import Fixer
from mpisppy.extensions.cross_scen_extension import CrossScenarioExtension

def _hasit(cfg, argname):
    # aside: Config objects act like a dict or an object TBD: so why the and?
    return cfg.get(argname) is not None and cfg[argname] is not None

def shared_options(cfg):
    shoptions = {
        "solvername": cfg.solver_name,
        "defaultPHrho": cfg.default_rho,
        "convthresh": 0,
        "PHIterLimit": cfg.max_iterations,  # not needed by all
        "verbose": cfg.verbose,
        "display_progress": cfg.display_progress,
        "display_convergence_detail": cfg.display_convergence_detail,
        "iter0_solver_options": dict(),
        "iterk_solver_options": dict(),
        "tee-rank0-solves": cfg.tee_rank0_solves,
        "trace_prefix" : cfg.trace_prefix,
    }
    if _hasit(cfg, "max_solver_threads"):
        shoptions["iter0_solver_options"]["threads"] = cfg.max_solver_threads
        shoptions["iterk_solver_options"]["threads"] = cfg.max_solver_threads
    if _hasit(cfg, "iter0_mipgap"):
        shoptions["iter0_solver_options"]["mipgap"] = cfg.iter0_mipgap
    if _hasit(cfg, "iterk_mipgap"):
        shoptions["iterk_solver_options"]["mipgap"] = cfg.iterk_mipgap
    return shoptions

def add_multistage_options(cylinder_dict,all_nodenames,branching_factors):
    cylinder_dict = copy.deepcopy(cylinder_dict)
    if branching_factors is not None:
        if hasattr(cylinder_dict["opt_kwargs"], "options"):
            cylinder_dict["opt_kwargs"]["options"]["branching_factors"] = branching_factors
        if all_nodenames is None:
            all_nodenames = sputils.create_nodenames_from_branching_factors(branching_factors)
    if all_nodenames is not None:
        print("Hello, surprise !!")
        cylinder_dict["opt_kwargs"]["all_nodenames"] = all_nodenames
    print("Hello,",cylinder_dict)
    return cylinder_dict

def ph_hub(
        cfg,
        scenario_creator,
        scenario_denouement,
        all_scenario_names,
        scenario_creator_kwargs=None,
        ph_extensions=None,
        ph_converger=None,
        rho_setter=None,
        variable_probability=None,
        all_nodenames=None,
):
    shoptions = shared_options(cfg)
    options = copy.deepcopy(shoptions)
    options["convthresh"] = cfg.intra_hub_conv_thresh
    options["bundles_per_rank"] = cfg.bundles_per_rank
    options["linearize_binary_proximal_terms"] = cfg.linearize_binary_proximal_terms
    options["linearize_proximal_terms"] = cfg.linearize_proximal_terms
    options["proximal_linearization_tolerance"] = cfg.proximal_linearization_tolerance

    if _hasit(cfg, "cross_scenario_cuts") and cfg.cross_scenario_cuts:
        hub_class = CrossScenarioHub
    else:
        hub_class = PHHub

    hub_dict = {
        "hub_class": hub_class,
        "hub_kwargs": {"options": {"rel_gap": cfg.rel_gap,
                                   "abs_gap": cfg.abs_gap,
                                   "max_stalled_iters": cfg.max_stalled_iters}},
        "opt_class": PH,
        "opt_kwargs": {
            "options": options,
            "all_scenario_names": all_scenario_names,
            "scenario_creator": scenario_creator,
            "scenario_creator_kwargs": scenario_creator_kwargs,
            "scenario_denouement": scenario_denouement,
            "rho_setter": rho_setter,
            "variable_probability": variable_probability,
            "extensions": ph_extensions,
            "ph_converger": ph_converger,
            "all_nodenames": all_nodenames
        }
    }
    
    return hub_dict


def aph_hub(cfg,
    scenario_creator,
    scenario_denouement,
    all_scenario_names,
    scenario_creator_kwargs=None,
    ph_extensions=None,
    rho_setter=None,
    variable_probability=None,
    all_nodenames=None,
):
    hub_dict = ph_hub(cfg,
                      scenario_creator,
                      scenario_denouement,
                      all_scenario_names,
                      scenario_creator_kwargs=scenario_creator_kwargs,
                      ph_extensions=ph_extensions,
                      rho_setter=rho_setter,
                      variable_probability=variable_probability,
                      all_nodenames = all_nodenames,
                    )

    hub_dict['hub_class'] = APHHub
    hub_dict['opt_class'] = APH    

    hub_dict['opt_kwargs']['options']['APHgamma'] = cfg.aph_gamma
    hub_dict['opt_kwargs']['options']['APHnu'] = cfg.aph_nu
    hub_dict['opt_kwargs']['options']['async_frac_needed'] = cfg.aph_frac_needed
    hub_dict['opt_kwargs']['options']['dispatch_frac'] = cfg.aph_dispatch_frac
    hub_dict['opt_kwargs']['options']['async_sleep_secs'] = cfg.aph_sleep_seconds

    return hub_dict


def extension_adder(hub_dict,ext_class):
    if "extensions" not in hub_dict["opt_kwargs"] or \
        hub_dict["opt_kwargs"]["extensions"] is None:
        hub_dict["opt_kwargs"]["extensions"] = ext_class
    elif hub_dict["opt_kwargs"]["extensions"] == MultiExtension:
        if not ext_class in  hub_dict["opt_kwargs"]["ext_classes"]:
            hub_dict["opt_kwargs"]["ext_classes"].append(ext_class)
    elif hub_dict["opt_kwargs"]["extensions"] != ext_class: 
        #ext_class is the second extension
        if not "extensions_kwargs" in hub_dict["opt_kwargs"]:
            hub_dict["opt_kwargs"]["extension_kwargs"] = {
                "ext_classes": [hub_dict["opt_kwargs"]["extensions"],
                                                 ext_class]}
        else:
            hub_dict["opt_kwargs"]["extension_kwargs"]["ext_classes"] = \
                [hub_dict["opt_kwargs"]["extensions"],
                                                 ext_class]
        hub_dict["opt_kwargs"]["extensions"] = MultiExtension
    return hub_dict
    

def add_fixer(hub_dict,
              cfg,
              ):
    hub_dict = extension_adder(hub_dict,Fixer)
    hub_dict["opt_kwargs"]["options"]["fixeroptions"] = {"verbose":False,
                                              "boundtol": cfg.fixer_tol,
                                              "id_fix_list_fct": cfg.id_fix_list_fct}
    return hub_dict

def add_cross_scenario_cuts(hub_dict,
                            cfg,
                            ):
    #WARNING: Do not use without a cross_scenario_cuts spoke
    hub_dict = extension_adder(hub_dict, CrossScenarioExtension)
    hub_dict["opt_kwargs"]["options"]["cross_scen_options"]\
            = {"check_bound_improve_iterations" : cfg.cross_scenario_iter_cnt}
    return hub_dict

def fwph_spoke(
    cfg,
    scenario_creator,
    scenario_denouement,
    all_scenario_names,
    scenario_creator_kwargs=None,
    all_nodenames=None,
):
    shoptions = shared_options(cfg)

    mip_solver_options, qp_solver_options = dict(), dict()
    if _hasit(cfg, "max_solver_threads"):
        mip_solver_options["threads"] = cfg.max_solver_threads
        qp_solver_options["threads"] = cfg.max_solver_threads
    if _hasit(cfg, "fwph_mipgap"):
        mip_solver_options["mipgap"] = cfg.fwph_mipgap

    fw_options = {
        "FW_iter_limit": cfg.fwph_iter_limit,
        "FW_weight": cfg.fwph_weight,
        "FW_conv_thresh": cfg.fwph_conv_thresh,
        "stop_check_tol": cfg.fwph_stop_check_tol,
        "solvername": cfg.solver_name,
        "FW_verbose": cfg.verbose,
        "mip_solver_options" : mip_solver_options,
        "qp_solver_options" : qp_solver_options,
    }
    fw_dict = {
        "spoke_class": FrankWolfeOuterBound,
        "opt_class": FWPH,
        "opt_kwargs": {
            "PH_options": shoptions,  # be sure convthresh is zero for fwph
            "FW_options": fw_options,
            "all_scenario_names": all_scenario_names,
            "scenario_creator": scenario_creator,
            "scenario_creator_kwargs": scenario_creator_kwargs,
            "scenario_denouement": scenario_denouement,
            "all_nodenames": all_nodenames            
        },
    }
    
    return fw_dict


def lagrangian_spoke(
    cfg,
    scenario_creator,
    scenario_denouement,
    all_scenario_names,
    scenario_creator_kwargs=None,
    rho_setter=None,
    all_nodenames=None,
):
    shoptions = shared_options(cfg)
    lagrangian_spoke = {
        "spoke_class": LagrangianOuterBound,
        "opt_class": PHBase,
        "opt_kwargs": {
            "options": shoptions,
            "all_scenario_names": all_scenario_names,
            "scenario_creator": scenario_creator,
            "scenario_creator_kwargs": scenario_creator_kwargs,
            'scenario_denouement': scenario_denouement,            
            "rho_setter": rho_setter,
            "all_nodenames": all_nodenames

        }
    }
    if cfg.lagrangian_iter0_mipgap is not None:
        lagrangian_spoke["opt_kwargs"]["options"]["iter0_solver_options"]\
            ["mipgap"] = cfg.lagrangian_iter0_mipgap
    if cfg.lagrangian_iterk_mipgap is not None:
        lagrangian_spoke["opt_kwargs"]["options"]["iterk_solver_options"]\
            ["mipgap"] = cfg.lagrangian_iterk_mipgap
    
    return lagrangian_spoke


# special lagrangian that computes its own xhat and W
def lagranger_spoke(
    cfg,
    scenario_creator,
    scenario_denouement,
    all_scenario_names,
    scenario_creator_kwargs=None,
    rho_setter=None,
    all_nodenames = None,
):
    shoptions = shared_options(cfg)
    lagranger_spoke = {
        "spoke_class": LagrangerOuterBound,
        "opt_class": PHBase,
        "opt_kwargs": {
            "options": shoptions,
            "all_scenario_names": all_scenario_names,
            "scenario_creator": scenario_creator,
            "scenario_creator_kwargs": scenario_creator_kwargs,
            'scenario_denouement': scenario_denouement,            
            "rho_setter": rho_setter,
            "all_nodenames": all_nodenames
        }
    }
    if cfg.lagranger_iter0_mipgap is not None:
        lagranger_spoke["opt_kwargs"]["options"]["iter0_solver_options"]\
            ["mipgap"] = cfg.lagranger_iter0_mipgap
    if cfg.lagranger_iterk_mipgap is not None:
        lagranger_spoke["opt_kwargs"]["options"]["iterk_solver_options"]\
            ["mipgap"] = cfg.lagranger_iterk_mipgap
    if cfg.lagranger_rho_rescale_factors_json is not None:
        lagranger_spoke["opt_kwargs"]["options"]\
            ["lagranger_rho_rescale_factors_json"]\
            = cfg.lagranger_rho_rescale_factors_json
    
    return lagranger_spoke

        
def xhatlooper_spoke(
    cfg,
    scenario_creator,
    scenario_denouement,
    all_scenario_names,
    scenario_creator_kwargs=None,
):
    
    shoptions = shared_options(cfg)
    xhat_options = copy.deepcopy(shoptions)
    xhat_options['bundles_per_rank'] = 0 #  no bundles for xhat
    xhat_options["xhat_looper_options"] = {
        "xhat_solver_options": shoptions["iterk_solver_options"],
        "scen_limit": cfg.xhat_scen_limit,
        "dump_prefix": "delme",
        "csvname": "looper.csv",
    }
    xhatlooper_dict = {
        "spoke_class": XhatLooperInnerBound,
        "opt_class": Xhat_Eval,
        "opt_kwargs": {
            "options": xhat_options,
            "all_scenario_names": all_scenario_names,
            "scenario_creator": scenario_creator,
            "scenario_creator_kwargs": scenario_creator_kwargs,
            "scenario_denouement": scenario_denouement            
        },
    }
    return xhatlooper_dict


def xhatshuffle_spoke(
    cfg,
    scenario_creator,
    scenario_denouement,
    all_scenario_names,
    all_nodenames=None,
    scenario_creator_kwargs=None,
):

    shoptions = shared_options(cfg)
    xhat_options = copy.deepcopy(shoptions)
    xhat_options['bundles_per_rank'] = 0 #  no bundles for xhat
    xhat_options["xhat_looper_options"] = {
        "xhat_solver_options": shoptions["iterk_solver_options"],
        "dump_prefix": "delme",
        "csvname": "looper.csv",
    }
    if _hasit(cfg, "add_reversed_shuffle"):
        xhat_options["xhat_looper_options"]["reverse"] = cfg.add_reversed_shuffle
    if _hasit(cfg, "add_reversed_shuffle"):
        xhat_options["xhat_looper_options"]["xhatshuffle_iter_step"] = cfg.xhatshuffle_iter_step
    
    xhatlooper_dict = {
        "spoke_class": XhatShuffleInnerBound,
        "opt_class": Xhat_Eval,
        "opt_kwargs": {
            "options": xhat_options,
            "all_scenario_names": all_scenario_names,
            "scenario_creator": scenario_creator,
            "scenario_creator_kwargs": scenario_creator_kwargs,
            "scenario_denouement": scenario_denouement,   
            "all_nodenames": all_nodenames                    
        },
    }

    return xhatlooper_dict


def xhatspecific_spoke(
    cfg,
    scenario_creator,
    scenario_denouement,
    all_scenario_names,
    scenario_dict,
    all_nodenames=None,
    scenario_creator_kwargs=None,
):
    
    shoptions = shared_options(cfg)
    xhat_options = copy.deepcopy(shoptions)
    xhat_options["xhat_specific_options"] = {
        "xhat_solver_options": shoptions["iterk_solver_options"],
        "xhat_scenario_dict": scenario_dict,
        "csvname": "specific.csv",
    }

    xhat_options['bundles_per_rank'] = 0 #  no bundles for xhat
    xhatspecific_dict = {
        "spoke_class": XhatSpecificInnerBound,
        "opt_class": Xhat_Eval,
        "opt_kwargs": {
            "options": xhat_options,
            "all_scenario_names": all_scenario_names,
            "scenario_creator": scenario_creator,
            "scenario_creator_kwargs": scenario_creator_kwargs,
            "scenario_denouement": scenario_denouement,
            "all_nodenames": all_nodenames
        },
    }

    return xhatspecific_dict

def xhatlshaped_spoke(
    cfg,
    scenario_creator,
    scenario_denouement,
    all_scenario_names,
    scenario_creator_kwargs=None,
):
    
    shoptions = shared_options(cfg)
    xhat_options = copy.deepcopy(shoptions)
    xhat_options['bundles_per_rank'] = 0 #  no bundles for xhat

    xhatlshaped_dict = {
        "spoke_class": XhatLShapedInnerBound,
        "opt_class": Xhat_Eval,
        "opt_kwargs": {
            "options": xhat_options,
            "all_scenario_names": all_scenario_names,
            "scenario_creator": scenario_creator,
            "scenario_creator_kwargs": scenario_creator_kwargs,
            "scenario_denouement": scenario_denouement            
        },
    }
    return xhatlshaped_dict

def slammax_spoke(
    cfg,
    scenario_creator,
    scenario_denouement,
    all_scenario_names,
    scenario_creator_kwargs=None,
):

    shoptions = shared_options(cfg)
    xhat_options = copy.deepcopy(shoptions)
    xhat_options['bundles_per_rank'] = 0 #  no bundles for xhat
    xhatlooper_dict = {
<<<<<<< HEAD
        "spoke_class": SlamUpHeuristic,
=======
        "spoke_class": SlamMaxHeuristic,
        "spoke_kwargs": {"options":{"spoke_sleep_time":spoke_sleep_time}},
>>>>>>> f89e7abe
        "opt_class": Xhat_Eval,
        "opt_kwargs": {
            "options": xhat_options,
            "all_scenario_names": all_scenario_names,
            "scenario_creator": scenario_creator,
            "scenario_creator_kwargs": scenario_creator_kwargs,
            "scenario_denouement": scenario_denouement
        },
    }
    return xhatlooper_dict

def slammin_spoke(
    cfg,
    scenario_creator,
    scenario_denouement,
    all_scenario_names,
    scenario_creator_kwargs=None,
):

    shoptions = shared_options(cfg)
    xhat_options = copy.deepcopy(shoptions)
    xhat_options['bundles_per_rank'] = 0 #  no bundles for xhat
    xhatlooper_dict = {
<<<<<<< HEAD
        "spoke_class": SlamDownHeuristic,
=======
        "spoke_class": SlamMinHeuristic,
        "spoke_kwargs": {"options":{"spoke_sleep_time":spoke_sleep_time}},
>>>>>>> f89e7abe
        "opt_class": Xhat_Eval,
        "opt_kwargs": {
            "options": xhat_options,
            "all_scenario_names": all_scenario_names,
            "scenario_creator": scenario_creator,
            "scenario_creator_kwargs": scenario_creator_kwargs,
            "scenario_denouement": scenario_denouement            
        },
    }
    return xhatlooper_dict

def cross_scenario_cuts_spoke(
    cfg,
    scenario_creator,
    scenario_denouement,
    all_scenario_names,
    scenario_creator_kwargs=None,
    all_nodenames=None,
):

    if _hasit(cfg, "max_solver_threads"):
        sp_solver_options = {"threads":cfg.max_solver_threads}
    else:
        sp_solver_options = dict() 

    if _hasit(cfg, "eta_bounds_mipgap"):
        sp_solver_options["mipgap"] = cfg.eta_bounds_mipgap

    ls_options = { "root_solver" : cfg.solver_name,
                   "sp_solver": cfg.solver_name,
                   "sp_solver_options" : sp_solver_options,
                    "verbose": cfg.verbose,
                 }
    cut_spoke = {
        "spoke_class": CrossScenarioCutSpoke,
        "opt_class": LShapedMethod,
        "opt_kwargs": {
            "options": ls_options,
            "all_scenario_names": all_scenario_names,
            "scenario_creator": scenario_creator,
            "scenario_creator_kwargs": scenario_creator_kwargs,
            "scenario_denouement": scenario_denouement,
            "all_nodenames": all_nodenames
            },
        }

    return cut_spoke

        <|MERGE_RESOLUTION|>--- conflicted
+++ resolved
@@ -447,15 +447,8 @@
     xhat_options = copy.deepcopy(shoptions)
     xhat_options['bundles_per_rank'] = 0 #  no bundles for xhat
     xhatlooper_dict = {
-<<<<<<< HEAD
-        "spoke_class": SlamUpHeuristic,
-=======
         "spoke_class": SlamMaxHeuristic,
-        "spoke_kwargs": {"options":{"spoke_sleep_time":spoke_sleep_time}},
->>>>>>> f89e7abe
-        "opt_class": Xhat_Eval,
-        "opt_kwargs": {
-            "options": xhat_options,
+        "opt_kwargs": { "options": xhat_options,
             "all_scenario_names": all_scenario_names,
             "scenario_creator": scenario_creator,
             "scenario_creator_kwargs": scenario_creator_kwargs,
@@ -476,12 +469,7 @@
     xhat_options = copy.deepcopy(shoptions)
     xhat_options['bundles_per_rank'] = 0 #  no bundles for xhat
     xhatlooper_dict = {
-<<<<<<< HEAD
-        "spoke_class": SlamDownHeuristic,
-=======
         "spoke_class": SlamMinHeuristic,
-        "spoke_kwargs": {"options":{"spoke_sleep_time":spoke_sleep_time}},
->>>>>>> f89e7abe
         "opt_class": Xhat_Eval,
         "opt_kwargs": {
             "options": xhat_options,
