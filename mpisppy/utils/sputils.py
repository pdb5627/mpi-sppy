# Copyright 2020 by B. Knueven, D. Mildebrath, C. Muir, J-P Watson, and D.L. Woodruff
# This software is distributed under the 3-clause BSD License.
# Base and utility functions for mpisppy
# Note to developers: things called spcomm are way more than just a comm; SPCommunicator

import pyomo.environ as pyo
import sys
import os
import re
import time
import numpy as np
import mpisppy.scenario_tree as scenario_tree
from pyomo.core import Objective

try:
    from mpi4py import MPI
    haveMPI = True
except:
    haveMPI = False
from pyomo.core.expr.numeric_expr import LinearExpression

from mpisppy import tt_timer, global_toc

def spin_the_wheel(hub_dict, list_of_spoke_dict, comm_world=None):
    """ top level for the hub and spoke system
    Args:
        hub_dict(dict): controls hub creation
        list_of_spoke_dict(list dict): controls creation of spokes
        comm_world (MPI comm): the world for this hub-spoke system

    Returns:
        spcomm (Hub or Spoke object): the object that did the work (windowless)
        opt_dict (dict): the dictionary that controlled creation for this rank

    NOTE: the return is after termination; the objects are provided for query.

    """
    if not haveMPI:
        raise RuntimeError("spin_the_wheel called, but cannot import mpi4py")
    # Confirm that the provided dictionaries specifying
    # the hubs and spokes contain the appropriate keys
    if "hub_class" not in hub_dict:
        raise RuntimeError(
            "The hub_dict must contain a 'hub_class' key specifying "
            "the hub class to use"
        )
    if "opt_class" not in hub_dict:
        raise RuntimeError(
            "The hub_dict must contain an 'opt_class' key specifying "
            "the SPBase class to use (e.g. PHBase, etc.)"
        )
    if "hub_kwargs" not in hub_dict:
        hub_dict["hub_kwargs"] = dict()
    if "opt_kwargs" not in hub_dict:
        hub_dict["opt_kwargs"] = dict()
    for spoke_dict in list_of_spoke_dict:
        if "spoke_class" not in spoke_dict:
            raise RuntimeError(
                "Each spoke_dict must contain a 'spoke_class' key "
                "specifying the spoke class to use"
            )
        if "opt_class" not in spoke_dict:
            raise RuntimeError(
                "Each spoke_dict must contain an 'opt_class' key "
                "specifying the SPBase class to use (e.g. PHBase, etc.)"
            )
        if "spoke_kwargs" not in spoke_dict:
            spoke_dict["spoke_kwargs"] = dict()
        if "opt_kwargs" not in spoke_dict:
            spoke_dict["opt_kwargs"] = dict()

    if comm_world is None:
        comm_world = MPI.COMM_WORLD
    n_spokes = len(list_of_spoke_dict)

    # Create the necessary communicators
    fullcomm = comm_world
    strata_comm, cylinder_comm = make_comms(n_spokes, fullcomm=fullcomm)
    strata_rank = strata_comm.Get_rank()
    cylinder_rank = cylinder_comm.Get_rank()
    global_rank = fullcomm.Get_rank()

    # Assign hub/spokes to individual ranks
    if strata_rank == 0: # This rank is a hub
        sp_class = hub_dict["hub_class"]
        sp_kwargs = hub_dict["hub_kwargs"]
        opt_class = hub_dict["opt_class"]
        opt_kwargs = hub_dict["opt_kwargs"]
        opt_dict = hub_dict
    else: # This rank is a spoke
        spoke_dict = list_of_spoke_dict[strata_rank - 1]
        sp_class = spoke_dict["spoke_class"]
        sp_kwargs = spoke_dict["spoke_kwargs"]
        opt_class = spoke_dict["opt_class"]
        opt_kwargs = spoke_dict["opt_kwargs"]
        opt_dict = spoke_dict

    # Create the appropriate opt object locally
    opt_kwargs["mpicomm"] = cylinder_comm
    opt = opt_class(**opt_kwargs)

    # Create the SPCommunicator object (hub/spoke) with
    # the appropriate SPBase object attached
    if strata_rank == 0: # Hub
        spcomm = sp_class(opt, fullcomm, strata_comm, cylinder_comm,
                          list_of_spoke_dict, **sp_kwargs) 
    else: # Spokes
        spcomm = sp_class(opt, fullcomm, strata_comm, cylinder_comm, **sp_kwargs) 

    # Create the windows, run main(), destroy the windows
    spcomm.make_windows()
    if strata_rank == 0:
        spcomm.setup_hub()
    global_toc("Starting spcomm.main()")
    spcomm.main()
    if strata_rank == 0: # If this is the hub
        spcomm.send_terminate()

    # Anything that's left to do
    spcomm.finalize()

    global_toc("Hub algorithm complete, waiting for termination barrier")
    fullcomm.Barrier()

    ## give the hub the chance to catch new values
    spcomm.hub_finalize()

    spcomm.free_windows()
    global_toc("Windows freed")

    return spcomm, opt_dict

def first_stage_nonant_npy_serializer(file_name, scenario, bundling):
    # write just the nonants for ROOT in an npy file (e.g. for CI)
    root = scenario._mpisppy_node_list[0]
    assert root.name == "ROOT"
    root_nonants = np.fromiter((pyo.value(var) for var in root.nonant_vardata_list), float)
    np.save(file_name, root_nonants)

def first_stage_nonant_writer( file_name, scenario, bundling ):
    with open(file_name, 'w') as f:
        root = scenario._mpisppy_node_list[0]
        assert root.name == "ROOT"
        for var in root.nonant_vardata_list:
            var_name = var.name
            if bundling:
                dot_index = var_name.find('.')
                assert dot_index >= 0
                var_name = var_name[(dot_index+1):]
            f.write(f"{var_name},{pyo.value(var)}\n")

def scenario_tree_solution_writer( directory_name, scenario_name, scenario, bundling ):
    with open(os.path.join(directory_name, scenario_name+'.csv'), 'w') as f:
        for var in scenario.component_data_objects(
                ctype=pyo.Var,
                descend_into=True,
                active=True,
                sort=True):
            # should this be here?
            if not var.stale:
                var_name = var.name
                if bundling:
                    dot_index = var_name.find('.')
                    assert dot_index >= 0
                    var_name = var_name[(dot_index+1):]
                f.write(f"{var_name},{pyo.value(var)}\n")

def write_spin_the_wheel_first_stage_solution(spcomm, opt_dict, solution_file_name,
        first_stage_solution_writer=first_stage_nonant_writer):
    """ Write a solution file, if a solution is available, to the solution_file_name provided
    Args:
        spcomm : spcomm returned from spin_the_wheel
        opt_dict : opt_dict returned from spin_the_wheel
        solution_file_name : filename to write the solution to
        first_stage_solution_writer (optional) : custom first stage solution writer function
    """
    winner = _determine_innerbound_winner(spcomm, opt_dict)
    if winner:
        spcomm.opt.write_first_stage_solution(solution_file_name,first_stage_solution_writer)

def write_spin_the_wheel_tree_solution(spcomm, opt_dict, solution_directory_name,
        scenario_tree_solution_writer=scenario_tree_solution_writer):
    """ Write a tree solution directory, if available, to the solution_directory_name provided
    Args:
        spcomm : spcomm returned from spin_the_wheel
        opt_dict : opt_dict returned from spin_the_wheel
        solution_file_name : filename to write the solution to
        scenario_tree_solution_writer (optional) : custom scenario solution writer function
    """
    winner = _determine_innerbound_winner(spcomm, opt_dict)
    if winner:
        spcomm.opt.write_tree_solution(solution_directory_name,scenario_tree_solution_writer)

def _determine_innerbound_winner(spcomm, opt_dict):
    if spcomm.global_rank == 0:
        if spcomm.last_ib_idx is None:
            best_strata_rank = -1
            global_toc("No incumbent solution available to write!")
        else:
            best_strata_rank = spcomm.last_ib_idx
    else:
        best_strata_rank = None

    best_strata_rank = spcomm.fullcomm.bcast(best_strata_rank, root=0)
    return (spcomm.strata_rank == best_strata_rank)

def make_comms(n_spokes, fullcomm=None):
    """ Create the strata_comm and cylinder_comm for hub/spoke style runs
    """
    if not haveMPI:
        raise RuntimeError("make_comms called, but cannot import mpi4py")
    # Ensure that the proper number of processes have been invoked
    nsp1 = n_spokes + 1 # Add 1 for the hub
    if fullcomm is None:
        fullcomm = MPI.COMM_WORLD
    n_proc = fullcomm.Get_size() 
    if n_proc % nsp1 != 0:
        raise RuntimeError(f"Need a multiple of {nsp1} processes (got {n_proc})")

    # Create the strata_comm and cylinder_comm
    # Cryptic comment: intra is vertical, inter is around the hub
    global_rank = fullcomm.Get_rank()
    strata_comm = fullcomm.Split(key=global_rank, color=global_rank // nsp1)
    cylinder_comm = fullcomm.Split(key=global_rank, color=global_rank % nsp1)
    return strata_comm, cylinder_comm


def get_objs(scenario_instance):
    """ return the list of objective functions for scenario_instance"""
    scenario_objs = scenario_instance.component_data_objects(pyo.Objective,
                    active=True, descend_into=True)
    scenario_objs = list(scenario_objs)
    if (len(scenario_objs) == 0):
        raise RuntimeError("Scenario " + sname + " has no active "
                           "objective functions.")
    if (len(scenario_objs) > 1):
        print("WARNING: Scenario", sname, "has multiple active "
              "objectives. Selecting the first objective for "
                  "inclusion in the extensive form.")
    return scenario_objs

def create_EF(scenario_names, scenario_creator, scenario_creator_kwargs=None,
              EF_name=None, suppress_warnings=False,
              nonant_for_fixed_vars=True):
    """ Create a ConcreteModel of the extensive form.

        Args:
            scenario_names (list of str):
                Names for each scenario to be passed to the scenario_creator
                function.
            scenario_creator (callable):
                Function which takes a scenario name as its first argument and
                returns a concrete model corresponding to that scenario.
            scenario_creator_kwargs (dict, optional):
                Options to pass to `scenario_creator`.
            EF_name (str, optional):
                Name of the ConcreteModel of the EF.
            suppress_warnings (boolean, optional):
                If true, do not display warnings. Default False.
            nonant_for_fixed_vars (bool--optional): If True, enforces
                non-anticipativity constraints for all variables, including
                those which have been fixed. Default is True.

        Returns:
            EF_instance (ConcreteModel):
                ConcreteModel of extensive form with explicit
                non-anticipativity constraints.

        Note:
            If any of the scenarios produced by scenario_creator do not have a
            ._mpisppy_probability attribute, this function displays a warning, and assumes
            that all scenarios are equally likely.
    """
    if scenario_creator_kwargs is None:
        scenario_creator_kwargs = dict()
    scen_dict = {
        name: scenario_creator(name, **scenario_creator_kwargs)
        for name in scenario_names
    }

    if (len(scen_dict) == 0):
        raise RuntimeError("create_EF() received empty scenario list")
    elif (len(scen_dict) == 1):
        scenario_instance = list(scen_dict.values())[0]
        if not suppress_warnings:
            print("WARNING: passed single scenario to create_EF()")
        # special code to patch in ref_vars
        scenario_instance.ref_vars = dict()
        for node in scenario_instance._mpisppy_node_list:
            ndn = node.name
            nlens = {node.name: len(node.nonant_vardata_list) 
                                for node in scenario_instance._mpisppy_node_list}
            for i in range(nlens[ndn]):
                v = node.nonant_vardata_list[i]
                if (ndn, i) not in scenario_instance.ref_vars:
                    scenario_instance.ref_vars[(ndn, i)] = v
        # patch in EF_Obj        
        scenario_objs = get_objs(scenario_instance)        
        for obj_func in scenario_objs:
            obj_func.deactivate()
        obj = scenario_objs[0]            
        sense = pyo.minimize if obj.is_minimizing() else pyo.maximize
        scenario_instance.EF_Obj = pyo.Objective(expr=obj.expr, sense=sense)

        return scenario_instance  #### special return for single scenario

    # Check if every scenario has a specified probability
    probs_specified = \
        all([hasattr(scen, '_mpisppy_probability') for scen in scen_dict.values()])
    if not probs_specified:
        for scen in scen_dict.values():
            scen._mpisppy_probability = 1 / len(scen_dict)
        if not suppress_warnings:
            print('WARNING: At least one scenario is missing _mpisppy_probability attribute.',
                  'Assuming equally-likely scenarios...')

    EF_instance = _create_EF_from_scen_dict(scen_dict,
                                            EF_name=EF_name,
                                            nonant_for_fixed_vars=True)
    return EF_instance

def _create_EF_from_scen_dict(scen_dict, EF_name=None,
                                nonant_for_fixed_vars=True):
    """ Create a ConcreteModel of the extensive form from a scenario
        dictionary.

        Args:
            scen_dict (dict): Dictionary whose keys are scenario names and
                values are ConcreteModel objects corresponding to each
                scenario.
            EF_name (str--optional): Name of the resulting EF model.
            nonant_for_fixed_vars (bool--optional): If True, enforces
                non-anticipativity constraints for all variables, including
                those which have been fixed. Default is True.

        Returns:
            EF_instance (ConcreteModel): ConcreteModel of extensive form with
                explicity non-anticipativity constraints.

        Notes:
            The non-anticipativity constraints are enforced by creating
            "reference variables" at each node in the scenario tree (excluding
            leaves) and enforcing that all the variables for each scenario at
            that node are equal to the reference variables.

            This function is called directly when creating bundles for PH.
 
            Does NOT assume that each scenario is equally likely. Raises an
            AttributeError if a scenario object is encountered which does not
            have a ._mpisppy_probability attribute.

            Added the flag nonant_for_fixed_vars because original code only
            enforced non-anticipativity for non-fixed vars, which is not always
            desirable in the context of bundling. This allows for more
            fine-grained control.
    """
    is_min, clear = _models_have_same_sense(scen_dict)
    if (not clear):
        raise RuntimeError('Cannot build the extensive form out of models '
                           'with different objective senses')
    sense = pyo.minimize if is_min else pyo.maximize
    EF_instance = pyo.ConcreteModel(name=EF_name)
    EF_instance.EF_Obj = pyo.Objective(expr=0.0, sense=sense)

    # we don't strict need these here, but it allows for eliding
    # eliding of single scenarios and bundles when convenient
    EF_instance._mpisppy_data = pyo.Block(name="For non-Pyomo mpi-sppy data")
    EF_instance._mpisppy_model = pyo.Block(name="For mpi-sppy Pyomo additions to the scenario model")
    EF_instance._mpisppy_data.scenario_feasible = None

    EF_instance._ef_scenario_names = []
    EF_instance._mpisppy_probability = 0
    for (sname, scenario_instance) in scen_dict.items():
        EF_instance.add_component(sname, scenario_instance)
        EF_instance._ef_scenario_names.append(sname)
        # Now deactivate the scenario instance Objective
        scenario_objs = get_objs(scenario_instance)
        for obj_func in scenario_objs:
            obj_func.deactivate()
        obj_func = scenario_objs[0] # Select the first objective
        try:
            EF_instance.EF_Obj.expr += scenario_instance._mpisppy_probability * obj_func.expr
            EF_instance._mpisppy_probability   += scenario_instance._mpisppy_probability
        except AttributeError as e:
            raise AttributeError("Scenario " + sname + " has no specified "
                        "probability. Specify a value for the attribute "
                        " _mpisppy_probability and try again.") from e
    # Normalization does nothing when solving the full EF, but is required for
    # appropraite scaling of EFs used as bundles.
    EF_instance.EF_Obj.expr /= EF_instance._mpisppy_probability

    # For each node in the scenario tree, we need to collect the
    # nonanticipative vars and create the constraints for them,
    # which we do using a reference variable.
    ref_vars = dict() # keys are _nonant_indices (i.e. a node name and a
                      # variable number)

    ref_suppl_vars = dict()

    EF_instance._nlens = dict() 

    nonant_constr = pyo.Constraint(pyo.Any, name='_C_EF_')
    EF_instance.add_component('_C_EF_', nonant_constr)

    nonant_constr_suppl = pyo.Constraint(pyo.Any, name='_C_EF_suppl')
    EF_instance.add_component('_C_EF_suppl', nonant_constr_suppl)

    for (sname, s) in scen_dict.items():
        nlens = {node.name: len(node.nonant_vardata_list) 
                            for node in s._mpisppy_node_list}
        
        for (node_name, num_nonant_vars) in nlens.items(): # copy nlens to EF
            if (node_name in EF_instance._nlens.keys() and
                num_nonant_vars != EF_instance._nlens[node_name]):
                raise RuntimeError("Number of non-anticipative variables is "
                    "not consistent at node " + node_name + " in scenario " +
                    sname)
            EF_instance._nlens[node_name] = num_nonant_vars

        nlens_ef_suppl = {node.name: len(node.nonant_ef_suppl_vardata_list)
                                   for node in s._mpisppy_node_list}

        for node in s._mpisppy_node_list:
            ndn = node.name
            for i in range(nlens[ndn]):
                v = node.nonant_vardata_list[i]
                if (ndn, i) not in ref_vars:
                    # create the reference variable as a singleton with long name
                    # xxxx maybe index by _nonant_index ???? rather than singleton VAR ???
                    ref_vars[(ndn, i)] = v
                # Add a non-anticipativity constraint, except in the case when
                # the variable is fixed and nonant_for_fixed_vars=False.
                elif (nonant_for_fixed_vars) or (not v.is_fixed()):
                    expr = LinearExpression(linear_coefs=[1,-1],
                                            linear_vars=[v,ref_vars[(ndn,i)]],
                                            constant=0.)
                    nonant_constr[(ndn,i,sname)] = (expr, 0.0)

            for i in range(nlens_ef_suppl[ndn]):
                v = node.nonant_ef_suppl_vardata_list[i]
                if (ndn, i) not in ref_suppl_vars:
                    # create the reference variable as a singleton with long name
                    # xxxx maybe index by _nonant_index ???? rather than singleton VAR ???
                    ref_suppl_vars[(ndn, i)] = v
                # Add a non-anticipativity constraint, expect in the case when
                # the variable is fixed and nonant_for_fixed_vars=False.
                elif (nonant_for_fixed_vars) or (not v.is_fixed()):
                        expr = LinearExpression(linear_coefs=[1,-1],
                                                linear_vars=[v,ref_suppl_vars[(ndn,i)]],
                                                constant=0.)
                        nonant_constr_suppl[(ndn,i,sname)] = (expr, 0.0)

    EF_instance.ref_vars = ref_vars
    EF_instance.ref_suppl_vars = ref_suppl_vars
                        
    return EF_instance

def _models_have_same_sense(models):
    ''' Check if every model in the provided dict has the same objective sense.

        Input:
            models (dict) -- Keys are scenario names, values are Pyomo
                ConcreteModel objects.
        Returns:
            is_minimizing (bool) -- True if and only if minimizing. None if the
                check fails.
            check (bool) -- True only if all the models have the same sense (or
                no models were provided)
        Raises:
            ValueError -- If any of the models has either none or multiple
                active objectives.
    '''
    if (len(models) == 0):
        return True, True
    senses = [find_active_objective(scenario).is_minimizing()
                for scenario in models.values()]
    sense = senses[0]
    check = all(val == sense for val in senses)
    if (check):
        return (sense == pyo.minimize), check
    return None, check

def is_persistent(solver):
    return isinstance(solver,
        pyo.pyomo.solvers.plugins.solvers.persistent_solver.PersistentSolver)

def extract_num(string):
    ''' Given a string, extract the longest contiguous
        integer from the right-hand side of the string.

        Example:
            scenario324 -> 324

        TODO: Add Exception Handling
    '''
    return int(re.compile(r'(\d+)$').search(string).group(1))


def ef_nonants(ef):
    """ An iterator to give representative Vars subject to non-anticipitivity
    Args:
        ef (ConcreteModel): the full extensive form model

    Yields:
        tree node name, full EF Var name, Var value

    Note:
        not on an EF object because not all ef's are part of an EF object
    """
    for key, val in ef.ref_vars.items():
        yield (key[0], val, pyo.value(val))

        
def ef_nonants_csv(ef, filename):
    """ Dump the nonant vars from an ef to a csv file; truly a dump...
    Args:
        ef (ConcreteModel): the full extensive form model
        filename (str): the full name of the csv output file
    """
    with open(filename, "w") as outfile:
        outfile.write("Node, EF_VarName, Value\n")
        for (ndname, varname, varval) in ef_nonants(ef):
            outfile.write("{}, {}, {}\n".format(ndname, varname, varval))

<<<<<<< HEAD
            
def nonant_cache_from_ef(ef,verbose=False):
    """ Populate a nonant_cache from an ef. Is it multi-stage?
    Args:
        ef (mpi-sppy ef): a solved ef
    Returns:
        nonant_cache (1-d numpy array): a special structure for nonant values
    TDB: xxxxxx multi-stage
    """
    nonant_cache = {"ROOT": np.zeros(len(ef.ref_vars), dtype='d')}
    for (ndn,i), xvar in ef.ref_vars.items():  
        if ndn != "ROOT":
            raise RuntimeError("only two-stage is supported by nonant_cache_from_ef")
        nonant_cache["ROOT"][i] = pyo.value(xvar)
        if verbose:
            print("barfoo", i, pyo.value(xvar))
    return nonant_cache

=======

def ef_ROOT_nonants_npy_serializer(ef, filename):
    """ write the root node nonants to be ready by a numpy load
    Args:
        ef (ConcreteModel): the full extensive form model
        filename (str): the full name of the .npy output file
    """
    root_nonants = np.fromiter((v for ndn,var,v in ef_nonants(ef) if ndn == "ROOT"), float)
    np.save(filename, root_nonants)

    
>>>>>>> 63faee81
def ef_scenarios(ef):
    """ An iterator to give the scenario sub-models in an ef
    Args:
        ef (ConcreteModel): the full extensive form model

    Yields:
        scenario name, scenario instance (str, ConcreteModel)
    """    
    for sname in ef._ef_scenario_names:
        yield (sname, getattr(ef, sname))

        
def option_string_to_dict(ostr):
    """ Convert a string to the standard dict for solver options.
    Intended for use in the calling program; not internal use here.

    Args:
        ostr (string): space seperated options with = for arguments

    Returns:
        solver_options (dict): solver options

    """
    def convert_value_string_to_number(s):
        try:
            return float(s)
        except ValueError:
            try:
                return int(s)
            except ValueError:
                return s

    solver_options = dict()
    if ostr is None or ostr == "":
        return None
    for this_option_string in ostr.split():
        this_option_pieces = this_option_string.strip().split("=")
        if len(this_option_pieces) == 2:
            option_key = this_option_pieces[0]
            option_value = convert_value_string_to_number(this_option_pieces[1])
            solver_options[option_key] = option_value
        elif len(this_option_pieces) == 1:
            option_key = this_option_pieces[0]
            solver_options[option_key] = None
        else:
            raise RuntimeError("Illegally formed subsolve directive"\
                               + " option=%s detected" % this_option)
    return solver_options


################################################################################
# Various utilities related to scenario rank maps (some may not be in use)


def scens_to_ranks(scen_count, n_proc, rank, BFs = None):
    """ Determine the rank assignments that are made in spbase.
    NOTE: Callers to this should call _scentree.scen_names_to_ranks
    Args:
        scen_count (int): number of scenarios
        n_proc (int): the number of intra ranks (within the cylinder)
        rank (int): my rank (i.e., intra; i.e., within the cylinder)
    Returns:
        slices (list of ranges): the indices into all all_scenario_names to assign to rank
                                 (the list entries are ranges that correspond to ranks)
        scenario_name_to_rank (dict of dict): only for multi-stage
                keys are comms (i.e., tree nodes); values are dicts with keys
                that are scenario names and values that are ranks

    """
    if not haveMPI:
        raise RuntimeError("scens_to_ranks called, but cannot import mpi4py")
    if scen_count < n_proc:
        raise RuntimeError(
            "More MPI ranks (%d) supplied than needed given the number of scenarios (%d) "
            % (n_proc, scen_count)
        )

    # for now, we are treating two-stage as a special case
    if (BFs is None):
        avg = scen_count / n_proc
        slices = [list(range(int(i * avg), int((i + 1) * avg))) for i in range(n_proc)]
        return slices, None
    else:
        # OCT 2020: this block is never triggered and would fail.
        # indecision as of May 2020 (delete this comment DLW)
        # just make sure things are consistent with what xhat will do...
        # TBD: streamline
        all_scenario_names = ["ID"+str(i) for i in range(scen_count)]
        tree = _ScenTree(BFs, all_scenario_names)
        scenario_names_to_ranks, slices, = tree.scen_name_to_rank(n_proc, rank)
        return slices, scenario_names_to_ranks

class _TreeNode():
    # everything is zero based, even stage numbers (perhaps not used)
    # scenario lists are stored as (first, last) indices in all_scenarios
    def __init__(self, Parent, scenfirst, scenlast, BFs, name):
        self.scenfirst = scenfirst
        self.scenlast = scenlast
        self.name = name
        if Parent is None:
            assert(self.name == "ROOT")
            self.stage = 0
        else:
            self.stage = Parent.stage + 1
        # make children
        self.kids = list()
        bf = BFs[self.stage]        
        if self.stage < len(BFs)-1:
            numscens = scenlast - scenfirst + 1
            assert numscens % bf == 0
            scens_per_new_node = numscens // bf
            first = scenfirst
            ## FIX so scenfirst, scenlast is global
            for b in range(bf):
                last = first+scens_per_new_node - 1 
                self.kids.append(_TreeNode(self,
                                           first, last,
                                           BFs,
                                           self.name+f'_{b}'))
                first += scens_per_new_node
            else: # no break
                assert last == scenlast

                
class _ScenTree():
    #  (perhaps not used)
    def __init__(self, BFs, ScenNames):
        self.ScenNames = ScenNames
        self.NumScens = len(ScenNames)
        assert(self.NumScens == np.prod(BFs))
        self.NumStages = len(BFs)
        self.BFs = BFs
        first = 0
        last = self.NumScens - 1
        self.rootnode = _TreeNode(None, first, last, BFs, "ROOT")
        def _nonleaves(nd):
            retval = [nd]
            if nd.stage < len(BFs) - 1:
                for kid in nd.kids:
                    retval += _nonleaves(kid)
            return retval
        self.nonleaves = _nonleaves(self.rootnode)
        self.NonLeafTerminals = [nd for nd in self.nonleaves if nd.stage == len(BFs) - 1]

    def scen_names_to_ranks(self, n_proc):
        """ 
        Args:
            n_proc: number of ranks in the cylinder (i.e., intra)

        Returns:
            scenario_names_to_rank (dict of dict):
                keys are comms (i.e., tree nodes); values are dicts with keys
                that are scenario names and values that are ranks within that comm
            slices (list of lists)
                indices correspond to ranks in self.mpicomm and the values are a list
                of scenario indices
                rank -> list of scenario indices for that rank
            list_of_ranks_per_scenario_idx (list)
                indices are scenario indices and values are the rank of that scenario
                within self.mpicomm
                scenario index -> rank

        NOTE:
            comm names are the same as the corresponding scenario tree node name

        """
        scenario_names_to_rank = dict()  # scenario_name_to_rank dict of dicts
        # one processor for the cylinder is a special case
        if n_proc == 1:
            for nd in self.nonleaves:
                scenario_names_to_rank[nd.name] = {s: 0 for s in self.ScenNames}
            return scenario_names_to_rank, [list(range(self.NumScens))], [0]*self.NumScens

        scen_count = len(self.ScenNames)
        avg = scen_count / n_proc

        # rank -> list of scenario indices for that rank
        slices = [list(range(int(i * avg), int((i + 1) * avg))) for i in range(n_proc)]

        # scenario index -> rank
        list_of_ranks_per_scenario_idx = [ rank for rank, scen_idxs in enumerate(slices) for _ in scen_idxs ]

        scenario_names_to_rank["ROOT"] = { s: rank for s,rank in zip(self.ScenNames, list_of_ranks_per_scenario_idx) }
         
        def _recurse_do_node(node):
            for child in node.kids:

                first_scen_idx = child.scenfirst
                last_scen_idx = child.scenlast

                ranks_in_node = list_of_ranks_per_scenario_idx[first_scen_idx:last_scen_idx+1]
                minimum_rank_in_node = ranks_in_node[0]

                # IMPORTANT:
                # this accords with the way SPBase.create_communicators assigns the "key" when
                # creating its comm for this node. E.g., the key is the existing rank, which
                # will then be offset by the minimum rank. As the ranks within each node are
                # contiguous, this is enough to infer the rank each scenario will have in this
                # node's comm
                within_comm_ranks_in_node = [(rank-minimum_rank_in_node) for rank in ranks_in_node]

                scenarios_in_nodes = self.ScenNames[first_scen_idx:last_scen_idx+1]

                scenario_names_to_rank[child.name] = { s : rank for s,rank in zip(scenarios_in_nodes, within_comm_ranks_in_node) }

                if child not in self.NonLeafTerminals:
                    _recurse_do_node(child)

        _recurse_do_node(self.rootnode)

        return scenario_names_to_rank, slices, list_of_ranks_per_scenario_idx
    
    
######## Utility to attach the one and only node to a two-stage scenario #######
def attach_root_node(model, firstobj, varlist, nonant_ef_suppl_list=None):
    """ Create a root node as a list to attach to a scenario model
    Args:
        model (ConcreteModel): model to which this will be attached
        firstobj (Pyomo Expression): First stage cost (e.g. model.FC)
        varlist (list): Pyomo Vars in first stage (e.g. [model.A, model.B])
        nonant_ef_suppl_list (list of pyo Var, Vardata or slices):
              vars for which nonanticipativity constraints tighten the EF
              (important for bundling)

    Note: 
       attaches a list consisting of one scenario node to the model
    """
    model._mpisppy_node_list = [
        scenario_tree.ScenarioNode("ROOT",1.0,1,firstobj, None, varlist, model,
                                   nonant_ef_suppl_list = nonant_ef_suppl_list)
    ]

### utilities to check the slices and the map ###
def check4losses(numscens, BFs,
                 scenario_names_to_rank,slices,list_of_ranks_per_scenario_idx):
    """ Check the data structures; gag and die if it looks bad.
    Args:
        numscens (int): number of scenarios
        BFs (list of int): branching factors
        scenario_names_to_rank (dict of dict):
            keys are comms (i.e., tree nodes); values are dicts with keys
            that are scenario names and values that are ranks within that comm
        slices (list of lists)
            indices correspond to ranks in self.mpicomm and the values are a list
            of scenario indices
            rank -> list of scenario indices for that rank
        list_of_ranks_per_scenario_idx (list)
            indices are scenario indices and values are the rank of that scenario
            within self.mpicomm
            scenario index -> rank

    """

    present = [False for _ in range(numscens)]
    for rank, scenlist in enumerate(slices):
        for scen in scenlist:
            present[scen] = True
    missingsome = False
    for scen, there in enumerate(present):
        if not there:
            print(f"Scenario {scen} is not in slices")
            missingsome = True
    if missingsome:
        raise RuntimeError("Internal error: slices is not correct")

    # not stage presence...
    stagepresents = {stage: [False for _ in range(numscens)] for stage in range(len(BFs))}
    # loop over the entire structure, marking those found as present
    for nodename, scenlist in scenario_names_to_rank.items():
        stagenum = nodename.count('_')
        for s in scenlist:
            snum = int(s[8:])
            stagepresents[stagenum][snum] = True
    missingone = False
    for stage in stagepresents:
        for scen, there in enumerate(stagepresents[stage]):
            if not there:
                print(f"Scenario number {scen} missing from stage {stage}.")
                missingsome = True
    if missingsome:
        raise RuntimeError("Internal error: scenario_name_to_rank")
    print("check4losses: OK")

    
def disable_tictoc_output():
    f = open(os.devnull,"w")
    tt_timer._ostream = f

def reenable_tictoc_output():
    # Primarily to re-enable after a disable
    tt_timer._ostream.close()
    tt_timer._ostream = sys.stdout

    
def find_active_objective(pyomomodel):
    # return the only active objective or raise and error
    obj = list(pyomomodel.component_data_objects(
        Objective, active=True, descend_into=True))
    if len(obj) != 1:
        raise RuntimeError("Could not identify exactly one active "
                           "Objective for model '%s' (found %d objectives)"
                           % (pyomomodel.name, len(obj)))
    return obj[0]

if __name__ == "__main__":
    BFs = [2,2,2,3]
    numscens = np.prod(BFs)
    scennames = ["Scenario"+str(i) for i in range(numscens)]
    testtree = _ScenTree(BFs, scennames)
    print("nonleaves:")
    for nd in testtree.nonleaves:
        print("   ", nd.name)
    print("NonLeafTerminals:")
    for nd in testtree.NonLeafTerminals:
        print("   ", nd.name)
    n_proc = 8
    sntr, slices, ranks_per_scenario = testtree.scen_names_to_ranks(n_proc)
    print("map:")
    for ndn,v in sntr.items():
        print(ndn, v)
    print(f"slices: {slices}")
    check4losses(numscens, BFs, sntr, slices, ranks_per_scenario)<|MERGE_RESOLUTION|>--- conflicted
+++ resolved
@@ -522,7 +522,6 @@
         for (ndname, varname, varval) in ef_nonants(ef):
             outfile.write("{}, {}, {}\n".format(ndname, varname, varval))
 
-<<<<<<< HEAD
             
 def nonant_cache_from_ef(ef,verbose=False):
     """ Populate a nonant_cache from an ef. Is it multi-stage?
@@ -541,7 +540,6 @@
             print("barfoo", i, pyo.value(xvar))
     return nonant_cache
 
-=======
 
 def ef_ROOT_nonants_npy_serializer(ef, filename):
     """ write the root node nonants to be ready by a numpy load
@@ -553,7 +551,6 @@
     np.save(filename, root_nonants)
 
     
->>>>>>> 63faee81
 def ef_scenarios(ef):
     """ An iterator to give the scenario sub-models in an ef
     Args:
